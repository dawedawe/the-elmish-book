# The Intent Pattern

In the previous section when we were [wiring up the pages](understanding-data-communication#wiring-up-the-pages) with the `App` module, we talked about how the parent program can *inspect* and *intercept* events coming from child programs. Here, the parent program has two options:
- Intercept the event without propagating it further down to child programs.
- Inspect the event and propagate it to the child program for further processing.

<<<<<<< HEAD
The App program intercepted the event from the Login page when a user has successfully logged in and decided not to propagate that event further down to the Login program. It does so because we switched the currently active page to Home when that event occurred so there is no point in having Login process the event any further. We can take this as a high-level guideline: when intercepting events from child programs, we do not have to propagate these events down if we are switching the currently active page.
=======
The App program intercepted the event from the Login page when a user has successfully logged in and decided not to propagate that event further down to the Login program. It makes to do so because we switched the currently active page to Home when that event occurred so there is no point from having Login process the event any further. We can take this as a high-level guideline: when intercepting events from child programs, we do not have to propagate these events down if we are switching the currently active page.
>>>>>>> 45cf6e2b

Although this makes sense from the parent program perspective, it feels weird from the child program point of view where it expects that the events will be processed no matter which event that is.

It might also lead to bugs where a programmer is staring at the `update` function of a child program for an hour wondering why an event isn't being processed, only to realize that the event was being intercepted from a parent program when it should have only been inspected and propagated down further. This is a typical case where a bug is introduced due to miscommunication: it was not the **intention** of the child program to have one of its events being intercepted.

### The `Intent` Type

The best way to communicate intentions of certain parts of the application is to encode them using the type system and have the compiler help us figure out from the parent program point of view what we should inspect and what we should intercept: enter the `Intent` type.

> The `Intent` type is also known as `ExternalMsg`.

Along with `State` and `Msg` that each child program has, there is a new ingredient that can be added to the mix called `Intent`. This type is just like `Msg` in the sense that it describes events that can occur within a single program but instead of being processed by the the child program itself, it is specifically meant to communicate events that the parent program has to process and act upon.

In the previous example, we used an active pattern called `UserLoggedIn` from the `Login` module to check whether a user has logged in and switch the application to the Home page if that was the case. This `UserLoggedIn` is a great candidate as an event to be included in a specialized `Intent` type from the `Login` module:
```fsharp
// Inside of Login.fs

[<RequireQualifiedAccess>]
type Intent =
    | UserLoggedIn of Api.User
    | DoNothing
```
We also add another case of `Intent.DoNothing` which means that the parent program shouldn't take further action other than propagating the events as is. Then we can can extend the definition of the `update` function and have it return the intent as part of its return values:
```fsharp {highlight: [19, 20, 21]}
let update (msg: Msg) (state: State) =
    match msg with
    | UsernameChanged username ->
        { state with Username = username  }, Cmd.none, DoNothing

    | PasswordChanged password ->
        { state with Password = password }, Cmd.none, DoNothing

    | Login Started ->
        let nextState = { state with LoginAttempt = InProgress }
        let login = async {
            let! loginResult = Api.login state.Username state.Password
            return Login (Finished loginResult)
        }

        let nextCmd = Cmd.fromAsync login
        nextState, nextCmd, DoNothing

    | Login (Finished (Api.LoggedIn user)) ->
        let nextState = { state with LoginAttempt = Resolved (Api.LoginResult.LoggedIn user) }
        nextState, Cmd.none, UserLoggedIn user

    | Login (Finished loginResult) ->
        let nextState = { state with LoginAttempt = Resolved loginResult }
        nextState, Cmd.none, DoNothing
```
The `update` function now has been extended to the following type:
```fsharp
val update : Msg -> State -> State * Cmd<Msg> * Intent
```
The returned state and command are of interest for this child program of Login but the intent is something the parent program App needs to work with. Since the API changed of Login, we have to change the way the App module calls Login:
```fsharp {highlight: ['6-13']}
// Inside App.fs

let update (msg: Msg) (state: State) =
    match msg, state.CurrentPage with
    | LoginMsg loginMsg, Page.Login loginState ->
        let loginState, loginCmd, intent = Login.update loginMsg loginState
        match intent with
        | Login.Intent.DoNothing ->
            { state with CurrentPage = Page.Login loginState }, Cmd.map LoginMsg loginCmd

        | Login.Intent.UserLoggedIn user ->
            let homeState, homeCmd = Home.init user
            { state with CurrentPage = Page.Home homeState }, Cmd.map HomeMsg homeCmd

    | HomeMsg homeMsg, Page.Home homeState ->
        match homeMsg with
        | Home.Msg.Logout ->
            init()
        | homeMsg ->
            let homeState, homeCmd = Home.update homeMsg homeState
            { state with CurrentPage = Page.Home homeState }, Cmd.map HomeMsg homeCmd

    | _, _ ->
        state, Cmd.none
```
This way, the parent program does not have to guess whether it should propagate an event to a child program or not. Simply *always* propagate the event but match against the `Intent` of the program to see if there is any event that can be of interest for the parent and sibling programs.

### Keep Things Simple

Introducing the `Intent` type might increase the robustness of your application but it also complicates the API quite a bit. Do not introduce this type when there is no need for it and try to keep your definitions as simple as possible. I know this applies to many areas of Elmish application but especially with composing larger applications, you might fall in the trap of trying to build the perfect and most consistent API where a simple part of your application becomes a "perfect mess" no one of team wants to touch any more.<|MERGE_RESOLUTION|>--- conflicted
+++ resolved
@@ -4,11 +4,7 @@
 - Intercept the event without propagating it further down to child programs.
 - Inspect the event and propagate it to the child program for further processing.
 
-<<<<<<< HEAD
-The App program intercepted the event from the Login page when a user has successfully logged in and decided not to propagate that event further down to the Login program. It does so because we switched the currently active page to Home when that event occurred so there is no point in having Login process the event any further. We can take this as a high-level guideline: when intercepting events from child programs, we do not have to propagate these events down if we are switching the currently active page.
-=======
 The App program intercepted the event from the Login page when a user has successfully logged in and decided not to propagate that event further down to the Login program. It makes to do so because we switched the currently active page to Home when that event occurred so there is no point from having Login process the event any further. We can take this as a high-level guideline: when intercepting events from child programs, we do not have to propagate these events down if we are switching the currently active page.
->>>>>>> 45cf6e2b
 
 Although this makes sense from the parent program perspective, it feels weird from the child program point of view where it expects that the events will be processed no matter which event that is.
 
