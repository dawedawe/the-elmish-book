--- conflicted
+++ resolved
@@ -35,11 +35,7 @@
 
 ### Automatically Configuring Mode
 
-<<<<<<< HEAD
-Now while you are writing your application, you don't to want to manually change the mode from `development` to `production` manually. First of all because it is tedious and because we want to configure multiple things based on the mode. To do that, we can provide the `mode` from the place where we call webpack: npm scripts. There, we can simply provide the `mode` as a command-line argument for webpack:
-=======
 Now, while you are writing your application, you don't want to change the mode from `development` to `production` manually. First of all because it is tedious and because we want to configure multiple things based on the mode. To do that, we can provide the `mode` from the place where we call webpack: npm scripts. There, we can simply provide the `mode` as a command-line argument for webpack:
->>>>>>> 45cf6e2b
 ```json {highlight: [4, 5]}
 {
   "private": true,
