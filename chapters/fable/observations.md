--- conflicted
+++ resolved
@@ -24,22 +24,15 @@
 
 countViewer.innerText = `Count is at ${count}`;
 ```
-<<<<<<< HEAD
 Crazy right?! this is almost what we wrote but with F# instead. This goes to say that Fable is not a specific framework to build web apps but rather a compiler that translates your F# code, whatever it does, to javascript and lets your code run in any javascript runtime, whether it is the browser, [Node.js](https://nodejs.org/en/), [react-native](http://facebook.github.io/react-native/), [github electron](https://electronjs.org/) or others.
-=======
-Crazy right?! this is almost what we wrote but with F# instead. This goes to say that Fable is not a specific framework to build web apps but rather a compiler that translates your F# code, whatever it does, to javascript and lets your code run in any javascript runtime, whether it is the browser, [node.js](https://nodejs.org/en/), [react-native](http://facebook.github.io/react-native/), [github electron](https://electronjs.org/) or others.
->>>>>>> cd988ce2
+
 
 ### Fable uses *bindings* to interact with native javascript APIs
 
 Already introduced in section [Hello World](/chapters/fable/hello-world), a Fable *binding* is a special F# library that contains type definitions and method signatures of native javascript APIs (similar to `.ts.d` files of typescript). In the previous samples, we used `document` from the `Fable.Browser.Dom` binding package which was included in the template, but the library includes a very large and comprehensive bindings for many browser APIs such as [XMLHttpRequest](https://developer.mozilla.org/en-US/docs/Web/API/XMLHttpRequest), [Web Audio](https://developer.mozilla.org/en-US/docs/Web/API/Web_Audio_API) and [CanvasRenderingContenxt2D](https://developer.mozilla.org/en-US/docs/Web/API/CanvasRenderingContext2D) just to name a few. Later on we will explore many other bindings that not only support native APIs like the ones from the browsers but also APIs from third-party libraries that can be seemlessly consumed from within our Fable applications.
 
 ### Fable preserves F# semantics
-<<<<<<< HEAD
 On of the most important aspects of Fable is that it preserves the semantics of F# code and has full support for the F# core library modules such as `List`, `Seq`, `Array`, `Option`, `Map`, `Set`, `Async`, `String` etc. This means that your F# code should run the same way would you expect F# to behave on .NET. The following language consturcts are supported: pattern matching, active patterns, object expressions, structural equality, sequence and list comprehensions, lazy values, anonymous records, classes and computations expressions.
-=======
-On of the most important aspects of Fable is that it preserves the semantics of F# code and has full support for the F# core library modules such as `List`, `Seq`, `Array`, `Option`, `Map`, `Set`, `Async`, `String` etc. This means that your F# code should run the same way would you expect F# to behave on dotnet. The following language constructs are supported: pattern matching, active patterns, object expressions, structural equality, sequence and list comprehensions, lazy values, anonymous records, classes and computations expressions.
->>>>>>> cd988ce2
 
 In the previous example, we used two different constructs: mutability and `async` computation expressions. Although mutability is to be avoided in F# applications, sometimes it makes sense to use it for performance gains and Fable supports it.
 
